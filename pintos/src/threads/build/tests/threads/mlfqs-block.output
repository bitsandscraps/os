--- conflicted
+++ resolved
@@ -1,8 +1,4 @@
-<<<<<<< HEAD
-Writing command line to /tmp/VtvZ0ilUhc.dsk...
-=======
-Writing command line to /tmp/TzY4IpEFC2.dsk...
->>>>>>> 95d5bce2
+Writing command line to /tmp/6CMvJT9j8x.dsk...
 warning: can't find squish-pty, so terminal input will fail
 bochs -q
 Kernel command line: -q -mlfqs run mlfqs-block
