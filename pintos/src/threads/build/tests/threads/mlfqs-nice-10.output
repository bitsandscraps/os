<<<<<<< HEAD
Writing command line to /tmp/TXbETpSdXm.dsk...
=======
Writing command line to /tmp/pa1BzE9QHt.dsk...
>>>>>>> 95d5bce2
warning: can't find squish-pty, so terminal input will fail
bochs -q
Kernel command line: -q -mlfqs run mlfqs-nice-10
Pintos booting with 4,096 kB RAM...
374 pages available in kernel pool.
374 pages available in user pool.
Calibrating timer...  102,400 loops/s.
Boot complete.
Executing 'mlfqs-nice-10':
(mlfqs-nice-10) begin
(mlfqs-nice-10) Starting 10 threads...
(mlfqs-nice-10) Starting threads took 36 ticks.
(mlfqs-nice-10) Sleeping 40 seconds to let threads run, please wait...
(mlfqs-nice-10) Thread 0 received 300 ticks.
(mlfqs-nice-10) Thread 1 received 301 ticks.
(mlfqs-nice-10) Thread 2 received 301 ticks.
(mlfqs-nice-10) Thread 3 received 300 ticks.
(mlfqs-nice-10) Thread 4 received 301 ticks.
(mlfqs-nice-10) Thread 5 received 300 ticks.
(mlfqs-nice-10) Thread 6 received 300 ticks.
(mlfqs-nice-10) Thread 7 received 300 ticks.
(mlfqs-nice-10) Thread 8 received 301 ticks.
(mlfqs-nice-10) Thread 9 received 300 ticks.
(mlfqs-nice-10) end
Execution of 'mlfqs-nice-10' complete.
Timer: 4157 ticks
Thread: 990 idle ticks, 3170 kernel ticks, 0 user ticks
Console: 999 characters output
Keyboard: 0 keys pressed
Powering off...<|MERGE_RESOLUTION|>--- conflicted
+++ resolved
@@ -1,8 +1,4 @@
-<<<<<<< HEAD
-Writing command line to /tmp/TXbETpSdXm.dsk...
-=======
-Writing command line to /tmp/pa1BzE9QHt.dsk...
->>>>>>> 95d5bce2
+Writing command line to /tmp/tBE7q3sMml.dsk...
 warning: can't find squish-pty, so terminal input will fail
 bochs -q
 Kernel command line: -q -mlfqs run mlfqs-nice-10
