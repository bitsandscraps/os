--- conflicted
+++ resolved
@@ -1,8 +1,4 @@
-<<<<<<< HEAD
-Writing command line to /tmp/OP9qXlYs7W.dsk...
-=======
-Writing command line to /tmp/cBSDWqIybn.dsk...
->>>>>>> 95d5bce2
+Writing command line to /tmp/Z56dJbG3WD.dsk...
 warning: can't find squish-pty, so terminal input will fail
 bochs -q
 Kernel command line: -q -mlfqs run mlfqs-recent-1
