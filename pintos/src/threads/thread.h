#ifndef THREADS_THREAD_H
#define THREADS_THREAD_H

#include <debug.h>
#include <list.h>
#include <stdint.h>

/* States in a thread's life cycle. */
enum thread_status
  {
    THREAD_RUNNING,     /* Running thread. */
    THREAD_READY,       /* Not running but ready to run. */
    THREAD_BLOCKED,     /* Waiting for an event to trigger. */
    THREAD_DYING        /* About to be destroyed. */
  };

/* Thread identifier type.
   You can redefine this to whatever type you like. */
typedef int tid_t;
#define TID_ERROR ((tid_t) -1)  /* Error value for tid_t. */

/* Thread priorities. */
#define PRI_MIN 0               /* Lowest priority. */
#define PRI_DEFAULT 31          /* Default priority. */
#define PRI_MAX 63              /* Highest priority. */
#define PRI_DONATION_LIMIT 8    /* Limit of nested priority donation depth. */

struct priority_history
  {
    int stack[PRI_DONATION_LIMIT];
    int top;
  };

/* A kernel thread or user process.

   Each thread structure is stored in its own 4 kB page.  The
   thread structure itself sits at the very bottom of the page
   (at offset 0).  The rest of the page is reserved for the
   thread's kernel stack, which grows downward from the top of
   the page (at offset 4 kB).  Here's an illustration:

        4 kB +---------------------------------+
             |          kernel stack           |
             |                |                |
             |                |                |
             |                V                |
             |         grows downward          |
             |                                 |
             |                                 |
             |                                 |
             |                                 |
             |                                 |
             |                                 |
             |                                 |
             |                                 |
             +---------------------------------+
             |              magic              |
             |                :                |
             |                :                |
             |               name              |
             |              status             |
        0 kB +---------------------------------+

   The upshot of this is twofold:

      1. First, `struct thread' must not be allowed to grow too
         big.  If it does, then there will not be enough room for
         the kernel stack.  Our base `struct thread' is only a
         few bytes in size.  It probably should stay well under 1
         kB.

      2. Second, kernel stacks must not be allowed to grow too
         large.  If a stack overflows, it will corrupt the thread
         state.  Thus, kernel functions should not allocate large
         structures or arrays as non-static local variables.  Use
         dynamic allocation with malloc() or palloc_get_page()
         instead.

   The first symptom of either of these problems will probably be
   an assertion failure in thread_current(), which checks that
   the `magic' member of the running thread's `struct thread' is
   set to THREAD_MAGIC.  Stack overflow will normally change this
   value, triggering the assertion. */
/* The `elem' member has a dual purpose.  It can be an element in
   the run queue (thread.c), or it can be an element in a
   semaphore wait list (synch.c).  It can be used these two ways
   only because they are mutually exclusive: only a thread in the
   ready state is on the run queue, whereas only a thread in the
   blocked state is on a semaphore wait list. */
struct thread
  {
    /* Owned by thread.c. */
    tid_t tid;                          /* Thread identifier. */
    enum thread_status status;          /* Thread state. */
    char name[16];                      /* Name (for debugging purposes). */
    uint8_t *stack;                     /* Saved stack pointer. */
<<<<<<< HEAD
<<<<<<< HEAD:pintos/src/threads/thread.h
    int priority;                       /* Priority. */
    struct priority_history pri_his;    /* Priority history stack. */
    int64_t wakeup_tick;                /* Timer tick to wake up. */
=======
    int priority;                        /* Priority. */
    int priority_list[8];
    int priority_num;
    int64_t wakeup_tick; /* Timer tick to wake up. */
>>>>>>> master:pintos/src/threads/thread.h
=======
    int priority;                       /* Priority. */
    struct priority_history pri_his;    /* Priority history stack. */
    int64_t wakeup_tick;                /* Timer tick to wake up. */
>>>>>>> 82b409be

    /* Shared between thread.c and synch.c. */
    struct list_elem elem;              /* List element. */

#ifdef USERPROG
    /* Owned by userprog/process.c. */
    uint32_t *pagedir;                  /* Page directory. */
#endif

    /* Owned by thread.c. */
    unsigned magic;                     /* Detects stack overflow. */
  };

/* If false (default), use round-robin scheduler.
   If true, use multi-level feedback queue scheduler.
   Controlled by kernel command-line option "-o mlfqs". */
extern bool thread_mlfqs;

static bool high_priority(const struct list_elem *, const struct list_elem *, void *);
void thread_init (void);
void thread_start (void);

void thread_tick (void);
void thread_print_stats (void);
void wake_threads (int64_t current_tick);

typedef void thread_func (void *aux);
tid_t thread_create (const char *name, int priority, thread_func *, void *);

void thread_block (void);
void thread_unblock (struct thread *);

struct thread *thread_current (void);
tid_t thread_tid (void);
const char *thread_name (void);

void thread_exit (void) NO_RETURN;
void thread_sleep (int64_t wakeup_tick);
void thread_yield (void);

void priority_donate (struct thread * donor, struct thread * donee);
<<<<<<< HEAD
void priority_recover (struct thread * thr);
=======
void priority_check (struct thread * thr, int base);
int priority_recover (struct thread * thr);
>>>>>>> 82b409be
void append_priority_history (struct priority_history * pri_his, int elem);

int thread_get_priority (void);
void thread_set_priority (int);

int thread_get_nice (void);
void thread_set_nice (int);
int thread_get_recent_cpu (void);
int thread_get_load_avg (void);

#endif /* threads/thread.h */<|MERGE_RESOLUTION|>--- conflicted
+++ resolved
@@ -94,22 +94,9 @@
     enum thread_status status;          /* Thread state. */
     char name[16];                      /* Name (for debugging purposes). */
     uint8_t *stack;                     /* Saved stack pointer. */
-<<<<<<< HEAD
-<<<<<<< HEAD:pintos/src/threads/thread.h
     int priority;                       /* Priority. */
     struct priority_history pri_his;    /* Priority history stack. */
     int64_t wakeup_tick;                /* Timer tick to wake up. */
-=======
-    int priority;                        /* Priority. */
-    int priority_list[8];
-    int priority_num;
-    int64_t wakeup_tick; /* Timer tick to wake up. */
->>>>>>> master:pintos/src/threads/thread.h
-=======
-    int priority;                       /* Priority. */
-    struct priority_history pri_his;    /* Priority history stack. */
-    int64_t wakeup_tick;                /* Timer tick to wake up. */
->>>>>>> 82b409be
 
     /* Shared between thread.c and synch.c. */
     struct list_elem elem;              /* List element. */
@@ -151,12 +138,8 @@
 void thread_yield (void);
 
 void priority_donate (struct thread * donor, struct thread * donee);
-<<<<<<< HEAD
-void priority_recover (struct thread * thr);
-=======
 void priority_check (struct thread * thr, int base);
 int priority_recover (struct thread * thr);
->>>>>>> 82b409be
 void append_priority_history (struct priority_history * pri_his, int elem);
 
 int thread_get_priority (void);
