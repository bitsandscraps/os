--- conflicted
+++ resolved
@@ -156,8 +156,6 @@
   donee->priority = donor->priority;
 }
 
-<<<<<<< HEAD
-=======
 /* Removes priority of level base from history and modify the
  * priority to an appropriate one. */
 void
@@ -174,7 +172,6 @@
   }
 }
 
->>>>>>> 82b409be
 /* Recovers original priority of thr and
  * returns the original priority. */
 int
@@ -185,11 +182,7 @@
   if (pri_his->top <= 0)
     return;
   thr->priority = pri_his->stack[0];
-<<<<<<< HEAD
-  pri_his->top = 0;
-=======
   pri_his->top = 1;
->>>>>>> 82b409be
   return thr->priority;
 }
 
@@ -560,12 +553,8 @@
   strlcpy (t->name, name, sizeof t->name);
   t->stack = (uint8_t *) t + PGSIZE;
   t->priority = priority;
-<<<<<<< HEAD
-  t->pri_his.top = 0;
-=======
   t->pri_his.stack[0] = priority;
   t->pri_his.top = 1;
->>>>>>> 82b409be
   t->magic = THREAD_MAGIC;
  
 }
