			+--------------------+
			|        CS 140      |
			| PROJECT 1: THREADS |
			|   DESIGN DOCUMENT  |
			+--------------------+
				   
---- GROUP ----

>> Fill in the names and email addresses of your group members.

Jongeui Park <qkrwhddml@kaist.ac.kr>
Seongsu Cho  <csp00141@kaist.ac.kr>

---- PRELIMINARIES ----

>> If you have any preliminary comments on your submission, notes for the
>> TAs, or extra credit, please give them here.

We have also completed the extra credit assignment on implementing
nested priority donation.

>> Please cite any offline or online sources you consulted while
>> preparing your submission, other than the Pintos documentation, course
>> text, lecture notes, and course staff.

At first we did not know that even the first part of the first
assignment will require us to make new data structures and functions. We
tried to find a way to manage it without creating new things, which we
failed, and googled for a solution. We found the following blog:
http://maplejune.tistory.com/entry/Pintos-프로젝트-1-Alarm-Clock
After finishing the first part by the help from the blog, we realized
that we should never be afraid of creating new things.
    For the second part we got some insights for our
implementation from
http://maplejune.tistory.com/entry/Pintos-프로젝트-1-Priority-Scheduling
and
http://ysocks.egloos.com/m/501047
We did not read thoroughly throughout the blogs, though. We just skimmed
their ideas and find out a new(hopefully better) way to implement.
    For the third part we referred to the following codes someone
uploaded on github:
https://github.com/yuwumichcn223/pintos

			     ALARM CLOCK
			     ===========

---- DATA STRUCTURES ----

>> A1: Copy here the declaration of each new or changed `struct' or
>> `struct' member, global or static variable, `typedef', or
>> enumeration.  Identify the purpose of each in 25 words or less.

waiting_list is a list of processes that are sleeping.

static struct list waiting_list;

Added to struct thread:

    int64_t wakeup_tick;                /* Timer tick to wake up. */

---- ALGORITHMS ----

>> A2: Briefly describe what happens in a call to timer_sleep(),
>> including the effects of the timer interrupt handler.

When timer_sleep is called, the timer tick that it should wake up is
calculated. Storing that wakeup_tick information, the thread is moved to
the waiting_list. Then, thread_block() is called.
    The timer interrupt handler searches for threads that should be
awakened and unblocks those threads using thread_unblock().

>> A3: What steps are taken to minimize the amount of time spent in
>> the timer interrupt handler?

The waiting_list is always sorted in the order of wakeup_tick. If the
interrupt handler finds out that the current element on the list should
not yet be awakened, it may just end traversing the list.

---- SYNCHRONIZATION ----

>> A4: How are race conditions avoided when multiple threads call
>> timer_sleep() simultaneously?

We just disabled the interrupt. The kernel does not context switch
during the call to timer_sleep().

>> A5: How are race conditions avoided when a timer interrupt occurs
>> during a call to timer_sleep()?

We just disabled the interrupt. Timer interrupt cannot happen during
the call to timer_sleep().

---- RATIONALE ----

>> A6: Why did you choose this design?  In what ways is it superior to
>> another design you considered?

To wake the threads without yielding to another thread, we must maintain
a list of threads that are sleeping. There are some design choices about
how to maintain this list. We chose to insert the threads in the
waiting_list in an ordered manner, so that we can reduce the number of
threads the kernel should inspect to wake them up. Other choice may be
to put them in arbitrary order(just push them front) and sort them every
tick. Since sorting is recursive and needs lot of memory we implemented
using list_insert_ordered ().

			 PRIORITY SCHEDULING
			 ===================

---- DATA STRUCTURES ----

>> B1: Copy here the declaration of each new or changed `struct' or
>> `struct' member, global or static variable, `typedef', or
>> enumeration.  Identify the purpose of each in 25 words or less.

Added to struct thread:

    int initial_priority;         /* Initial priority. */
    /* Lock that the thread is trying to acquire. */
    struct lock * lock_trying_acquire;
    struct list locks_holding;    /* Locks the thread is holding. */

Added to struct lock:

    int priority;                 /* Most recent priority donation. */
    struct list_elem elem;        /* List element. Managed in struct thread. */

Added to struct semaphore_elem:

    int priority;                 /* Priority of thread waiting. */


>> B2: Explain the data structure used to track priority donation.
>> Use ASCII art to diagram a nested donation.  (Alternately, submit a
>> .png file.)

Nested donation is done by recording the lock that the thread is waiting
for using the member lock_trying_acquire of struct thread. More detailed
description of the algorithm will be given as answers of questions B4
and B5. We attach a simple ASCII art describing the process of nested
donation. For simplicity, we will not consider multiple donations. For
the following drawings, L will denote the lock_trying_acquire member and
P the priority. The arrows starting from the L will be pointing at the
holder of the lock.

Step 1. Thread 0 of priority 30 is holding lock A. Thread 1 of priority
        40 is holding lock B.

        +--------------+         +--------------+
        |   Thread 0   |         |   Thread 1   |
        |   P = 30     |         |   P = 40     |
        |   L = NULL   |         |   L = NULL   |
        |   READY      |         |   RUNNING    |
        +--------------+         +--------------+

Step 2. Thread 1 tries to acquire Lock A.

        +--------------+         +--------------+
        |   Thread 0 <-+----+    |   Thread 1   |
        |   P = 30     |    |    |   P = 40     |
        |   L = NULL   |    +----+-- L = A      |
        |   READY      |         |   RUNNING    |
        +--------------+         +--------------+

Step 3. Finding out that priority of Thread 0 is lower than priority of
        Thread 1, Thread 1 donates its priority to Thread 0.

        +--------------+         +--------------+
        |   Thread 0 <-+----+    |   Thread 1   |
        |   P = 40     |    |    |   P = 40     |
        |   L = NULL   |    +----+-- L = A      |
        |   READY      |         |   RUNNING    |
        +--------------+         +--------------+

Step 4. Finding out that Thread 0 is not waiting for any lock Thread 1
        stops the donation and goes into blocking state.

        +--------------+         +--------------+
        |   Thread 0 <-+----+    |   Thread 1   |
        |   P = 40     |    |    |   P = 40     |
        |   L = NULL   |    +----+-- L = A      |
        |   RUNNING    |         |   BLOCKED    |
        +--------------+         +--------------+

Step 5. Thread 2 of priority 50, is holding lock C.

        +--------------+         +--------------+         +--------------+
        |   Thread 0 <-+----+    |   Thread 1   |         |   Thread 2   |
        |   P = 40     |    |    |   P = 40     |         |   P = 50     |
        |   L = NULL   |    +----+-- L = A      |         |   L = NULL   |
        |   READY      |         |   BLOCKED    |         |   RUNNING    |
        +--------------+         +--------------+         +--------------+

Step 6. Thread 2 tries to acquire lock B.

        +--------------+         +--------------+         +--------------+
        |   Thread 0 <-+----+    |   Thread 1 <-+----+    |   Thread 2   |
        |   P = 40     |    |    |   P = 40     |    |    |   P = 50     |
        |   L = NULL   |    +----+-- L = A      |    +----+-- L = B      |
        |   READY      |         |   BLOCKED    |         |   RUNNING    |
        +--------------+         +--------------+         +--------------+

Step 7. Finding out that priority of Thread 1 is lower than priority of
        Thread 2, Thread 2 donates its priority to Thread 1.

        +--------------+         +--------------+         +--------------+
        |   Thread 0 <-+----+    |   Thread 1 <-+----+    |   Thread 2   |
        |   P = 40     |    |    |   P = 50     |    |    |   P = 50     |
        |   L = NULL   |    +----+-- L = A      |    +----+-- L = B      |
        |   READY      |         |   BLOCKED    |         |   RUNNING    |
        +--------------+         +--------------+         +--------------+

Step 8. Finding out that Thread 1 is waiting for lock A, which is held
        by Thread 0. Thread 2 compares its priority with Thread 0. Since
        Thread 2's priority is higher, it donates its priority to
        Thread 0.

        +--------------+         +--------------+         +--------------+
        |   Thread 0 <-+----+    |   Thread 1 <-+----+    |   Thread 2   |
        |   P = 50     |    |    |   P = 50     |    |    |   P = 50     |
        |   L = NULL   |    +----+-- L = A      |    +----+-- L = B      |
        |   READY      |         |   BLOCKED    |         |   RUNNING    |
        +--------------+         +--------------+         +--------------+

Step 9. Finding out that Thread 0 is not waiting for any lock Thread 2
        stops the donation and goes into blocking state.

        +--------------+         +--------------+         +--------------+
        |   Thread 0 <-+----+    |   Thread 1 <-+----+    |   Thread 2   |
        |   P = 50     |    |    |   P = 50     |    |    |   P = 50     |
        |   L = NULL   |    +----+-- L = A      |    +----+-- L = B      |
        |   RUNNING    |         |   BLOCKED    |         |   BLOCKED    |
        +--------------+         +--------------+         +--------------+

Step 10. Thread 0 is sleeping for a while. Thread 3 is of priority 20.

        +--------------+         +--------------+         +--------------+         +--------------+
        |   Thread 0 <-+----+    |   Thread 1 <-+----+    |   Thread 2   |         |   Thread 3   |
        |   P = 50     |    |    |   P = 50     |    |    |   P = 50     |         |   P = 20     |
        |   L = NULL   |    +----+-- L = A      |    +----+-- L = B      |         |   L = NULL   |
        |   BLOCKED    |         |   BLOCKED    |         |   BLOCKED    |         |   RUNNING    |
        +--------------+         +--------------+         +--------------+         +--------------+

Step 11. Thread 3 tries to acquire lock C.

        +--------------+         +--------------+         +--------------+         +--------------+
        |   Thread 0 <-+----+    |   Thread 1 <-+----+    |   Thread 2 <-+----+    |   Thread 3   |
        |   P = 50     |    |    |   P = 50     |    |    |   P = 50     |    |    |   P = 20     |
        |   L = NULL   |    +----+-- L = A      |    +----+-- L = B      |    +----+-- L = C      |
        |   BLOCKED    |         |   BLOCKED    |         |   BLOCKED    |         |   RUNNING    |
        +--------------+         +--------------+         +--------------+         +--------------+

Step 12. Finding out that Thread 2 has higher priority than Thread 3
         Thread 3 just goes into block state without any kind of further
         action.

        +--------------+         +--------------+         +--------------+         +--------------+
        |   Thread 0 <-+----+    |   Thread 1 <-+----+    |   Thread 2 <-+----+    |   Thread 3   |
        |   P = 50     |    |    |   P = 50     |    |    |   P = 50     |    |    |   P = 20     |
        |   L = NULL   |    +----+-- L = A      |    +----+-- L = B      |    +----+-- L = C      |
        |   RUNNING    |         |   BLOCKED    |         |   BLOCKED    |         |   BLOCKED    |
        +--------------+         +--------------+         +--------------+         +--------------+

---- ALGORITHMS ----

>> B3: How do you ensure that the highest priority thread waiting for
>> a lock, semaphore, or condition variable wakes up first?

The sema_up () function awakens the thread with the highest priority
using the list_max () function on its waiters list. To ensure that
that the running thread should always be the one with the highest
priority, the function compares the priority of the current thread
and the newly unblocked thread. If the new thread has higher priority
the current thread will yield to the new one.
    Since each lock uses a single semaphore, highest priority awakens
first rule is automatically applied to locks. For conditional variables,
though, this is not the case. Conditional variables assign different
semaphores to different threads. So we added a new element in struct
semaphore_elem to record the priority of the thread holding the
semaphore. When the cond_signal () is called, the semaphore with the
highest priority will be unblocked.

>> B4: Describe the sequence of events when a call to lock_acquire()
>> causes a priority donation.  How is nested donation handled?

An important point to remember is that a thread will never try to
acquire more than one lock at a time. This makes things a lot easier.
We added a new member in struct thread to remember what lock the thread
is trying to acquire. The actual and detailed processes is as following.
    Suppose Thread 0 of priority 20 holds lock A. Thread 1 of
priority 30 holding lock B tries to acquire lock A. It sets the
lock_trying_acquire to point at lock A. It sees that Thread 0, the
holder of lock A has lower priority than itself, so it donates its
priority to Thread 0, and Thread 0 now has priority 30.
    Now Thread 2 of priority 40 holding lock C tries to acquire lock B.
It sets its lock_trying_acquire to point at lock B. It sees that
Thread 1, the holder of lock B has lower priority than itself, so it
donates its priority to Thread 1, and Thread 1 now has priority 40. It
does not stop here, though. It sees if Thread 1 is waiting for any lock,
which it is. After knowing that Thread 1 is waiting for lock A, held by
Thread 0, it compares its priority with Thread 0, and finds out that
Thread 0 has lower priority than itself. So it donates its priority to
Thread 0 and priority of Thread 0 becomes 40. Seeing that Thread 0 is
not waiting for any locks, Thread 2 goes into blocked state.
    Now Thread 3 of priority 10 tries to acquire lock C(it is usually
impossible for a thread with lower priority to run, but it can when the
thread with higher priority is sleeping or waiting for some I/O). It
sets its lock_trying_acquire to point at lock C and finds out that it is
held by Thread 2. But Thread 2 has higher priority than itself, so
Thread 3 just goes into blocked state without taking any further
actions.

>> B5: Describe the sequence of events when lock_release() is called
>> on a lock that a higher-priority thread is waiting for.

To restore its original priority after releasing the lock, the thread
must remember its initial priority, so we added initial_priority to
struct thread. Looks quite simple. But there is more to it. This is
because of multiple donations. For example if Thread 0 of priority 30
is holding both locks A and B, and Thread 1 donates priority 40 via
lock A and Thread 2 donates priority 50 via lock B. If Thread 0 wants
to release lock A, it should not return to its initial priority, which
is 30, but rather to 50 since Thread 2 is still waiting for Thread 0 to
release lock B. To resolve this kind of problem we made the lock itself
to remember what kinds of priority donations have happened through
itself, and the thread to remember what kinds of locks it is holding.
We will explain how it works.
    Suppose Thread 0 of priority 30 is holding locks A, B, and C. As it
acquired the locks it has recorded its priority in the priority member
of each locks. Thread 1 of priority 40 tries to acquire lock A. It
donates its priority to Thread 0 and records it in member priority of
lock A. Thread 2 of priority 50 tries to acquire lock A. It donates its
priority to Thread 0 and records it in member priority of lock A.
Thread 3 of priority 20 tries to acquire lock A. It does not need to
donate, and the priority of lock A is unchanged. Thread 4 of priority
40 tries to acquire lock B. It does not need to donate, but since the
priority of the lock is less than the priority of the thread itself, it
sets the priority of the lock to be 40 and returns. Thread 5 of priority
50 tries to acquire lock C. It does not need to donate, but as Thread 4
did, it modifies the priority of lock C to be 50.
    Now Thread 0 releases lock A. It first sees if it is holding any
locks. It finds out that it is holding lock B of priority 40 and lock C
of priority 50. So it sets(in reality, the thread does not modify its
priority value) its priority to 50, the maximum value. Thread 0 then
releases lock C. It knows that it is holding lock B of priority 40, so
it changes its priority to 40 and yields to another thread. When
Thread 0 is scheduled again and releases lock B, it will then return to
its original priority, 30, since it does not hold locks any more.

---- SYNCHRONIZATION ----

>> B6: Describe a potential race in thread_set_priority() and explain
>> how your implementation avoids it.  Can you use a lock to avoid
>> this race?

Suppose Thread 0 with priority 30 is holding lock A. It is trying to set
its priority to be 20. Before the setting is finished, here comes
Thread 1 with priority 40. It tries to acquire lock A. It finds out that
its priority is higher than Thread 0, the holder of the lock. It donates
its priority to Thread 0, making it 40. Now Thread 0 is back again in
charge of the CPU. It sets its priority to 20, which was what it was
planning to do before Thread 1 came. WHAM! Priority inversion has
occurred.
    To prevent this from happening we turned off the interrupt while
during thread_set_priority () call. We cannot use locks because, race
conditions happen due to locks. The same scenario mentioned above will
still happen. What is worse is the fact that now the problem may occur
even if Thread 0 was not holding any locks before calling the
thread_priority_set () function, since the function itself tries to
acquire a lock during its call.

---- RATIONALE ----

>> B7: Why did you choose this design?  In what ways is it superior to
>> another design you considered?

We chose not to implement using dynamic priority calculation because
it seemed little unintuitive and complicated to us. There are various
places in the kernel code where we need to access the priority
information of a thread, and it seemed too expensive to recalculate the
priority every time we need it.
    To implement nested donation, it is necessary to remember what locks
a thread is waiting for. We first thought about maintaining a list of
locks that each thread is waiting for, but soon found out that a thread
can wait for only one lock at a time. So we changed it to a pointer
variable, which makes things a lot simpler.
    To implement multiple donation, as discussed above, it is important
to remember what priority to restore after releasing, since we choose
not to use dynamic calculation. An option may be to record the history
of priority change in struct thread using an array or list. But it makes
it hard to distinguish nested donation from multiple donations. Since
they differ from each other by the fact that one happens through one
lock but the other by multiple locks, we tried to record the donated
priority in the lock and remember what locks the thread is holding.
    While writing this document, we found out some holes in our
implementation. First, we are not sure whether our pintos will service
round robbing for more than three threads. Our current implementation
uses list_insert_ordered () function in managing the ready threads in
the order of priority. The list_insert_ordered () function puts a
thread right before the first thread with priority less or equal to the
original thread. So if there are three threads with the same priority,
say Thread 0, 1, and 2, Thread 0 will run and Thread 1 and 2 will be in
the ready list. When Thread 0 is preempted, Thread 1 will be popped out
from the list and Thread 0 will be inserted right before Thread 2. When
Thread 1 is preempted, Thread 0 will pop out and Thread 1 will be
inserted in front of Thread 2. So Thread 2 will starve. We tried to
modify the less function of list_inserted_ordered () but it caused
a lot of bugs we could not fix on time.
    Second, for conditional variables the priority scheduling does not
work when the priority is changed while the thread is waiting. We tried
to record the thread itself in the struct semaphore_elem, but it also,
for an unidentified reason, caused lots of bugs we did not have enough
time to handle.

			  ADVANCED SCHEDULER
			  ==================

---- DATA STRUCTURES ----

>> C1: Copy here the declaration of each new or changed `struct' or
>> `struct' member, global or static variable, `typedef', or
>> enumeration.  Identify the purpose of each in 25 words or less.

<<<<<<< HEAD
all_list is the list of all processes. Threads are added to the list
during init_thread () and removed during thread_exit ().

static struct list all_list;

load_avg is the estimation of the average number of threads ready to
run over the past minute.

static fixed_point load_avg;

Defined fixed_point, which is actually int, in order to distinguish
it from an ordinary integer.

typedef int fixed_point;

Added in struct thread:

    /* Parameters for advanced scheduler */
    /* Integer value that determines how nice the thread should be to
     * other threads. */
    int nice;
    /* Metric of how much CPU time the thread has received recently. */
    fixed_point recent_cpu;
    /* Element in all_list of thread.c. */
    struct list_elem elem_all;          /* List element. */

=======
fixed-point.h:
/* define fixed-point, and its operators.
for 32 bit system, sign for 1 bit, 17 bit for num, 14 bit for float. */

typedef int fixed_point;

static inline fixed_point
fp (int n)
{
  return n * FIXED_POINT_F;
}

static inline int
fp_floor (fixed_point x)
{
  return x / FIXED_POINT_F;
}

static inline int
fp_round (fixed_point x)
{
  if (x >= 0)
    return (x + FIXED_POINT_F / 2) / FIXED_POINT_F;
  else
    return (x - FIXED_POINT_F / 2) / FIXED_POINT_F;
}

static inline fixed_point
fp_add (fixed_point x, fixed_point y)
{
  return x + y;
}

static inline fixed_point
fp_add_int (fixed_point x, int n)
{
  return x + n * FIXED_POINT_F;
}

static inline fixed_point
fp_subtract (fixed_point x, fixed_point y)
{
  return x - y;
}

static inline fixed_point
fp_subtract_int (fixed_point x, int n)
{
  return x - n * FIXED_POINT_F;
}


static inline fixed_point
fp_multiply (fixed_point x, fixed_point y)
thread.c :
static struct list thread_list; //list of every threads(status of BLOCKED, RUNNING, RADY)
static;
fixed_point load_avg;   //value of load_avg over system.  value is floating point.



thread.h :
struct thread {
  int nice;                     // thread's nice vaue(integer)
  fixed_point recent_cpu;       // thread's recent_cpu value(floating value)
  struct elem_list elem_;       // elem_list of thread for element of thread_list
}
>>>>>>> bc76d23d
---- ALGORITHMS ----

>> C2: Suppose threads A, B, and C have nice values 0, 1, and 2.  Each
>> has a recent_cpu value of 0.  Fill in the table below showing the
>> scheduling decision and the priority and recent_cpu values for each
>> thread after each given number of timer ticks:

timer  recent_cpu    priority   thread
ticks   A   B   C   A   B   C   to run
-----  --  --  --  --  --  --   ------
 0      0   0   0  64  62  60     A
 4      4   0   0  63  62  60     A 
 8      8   0   0  62  62  60     A
12      12  0   0  61  62  60     B
16      12  4   0  61  61  60     B
20      12  8   0  61  60  60     A
24      16  8   0  60  60  60     A
28      20  8   0  59  60  60     C
32      20  8   4  59  60  59     B
36      20  12  4  59  59  59     B
    
>> C3: Did any ambiguities in the scheduler specification make values
>> in the table uncertain?  If so, what rule did you use to resolve
>> them?  Does this match the behavior of your scheduler?
   
<<<<<<< HEAD
There is an ambiguity in choosing which thread to run when
thread_yield () is called if multiple threads have the same priority.
Our decision was to use the FIFO principle for threads with same
priority, which matches with our scheduler. Moreover, when running
thread and ready thread has same priorities, we choose to run running
thread in order to maintain the FIFO principle. At first, we tried not
to use thread_yield () immediately after some thread in BLOCKED state
is converted to READY state. However, the final test case(mlfqs-block)
forced us to use thread_yield (), at least after lock_release ().
=======
   It is ambiguity in the table for OS to choose which thread to run at the call of thread_yield when priorities of two threads are same. Our decision is to use FIFO for same priorities in ready_list. And it matched with my scheduler.
   Moreover, when runing thread and reay_thread have same priorities, we choosed to run running thread continuously in order to maintain FIFO.
  At the first time, We choosed not to use thread_yield immediately when some thread from THREAD_BLOCK is inserted to THREAD_READY. However, final test mlfqs-block forced us to use thread_yield immediately especially just after lock_release is called.
>>>>>>> bc76d23d

>> C4: How is the way you divided the cost of scheduling between code
>> inside and outside interrupt context likely to affect performance?

<<<<<<< HEAD
Only when the algorithmic complexity of a function was O(n), we used
timer interrupt to prevent other threads from calling the same function
again. Hence, the priority or recent_cpu is not changed, traversing the
all_list.
    Longer the interrupt handler becomes, the shorter the time a thread
can do meaningful jobs will be. So if the handler is too long, the
thread will soon be preempted after receiving control of the CPU without
being able to do much. This will lead to higher recent_cpu and lower
priority, i.e. totally different priority decisions.

=======
  When a new function either recalculating priority or recent_cpu has calculate time O(n), We used timerer interrupt in order to avoid new recalculate during calculation. Hence, the priority or recent_cpu was not changed during searching for thread_list. But, We did not use timer interrupt when we implanted priority_yield function inside lock_release. (priority_level compares priority of running thread and front element of ready_list). beca
use it could make every thread to stop.
  
>>>>>>> bc76d23d
---- RATIONALE ----

>> C5: Briefly critique your design, pointing out advantages and
>> disadvantages in your design choices.  If you were to have extra
>> time to work on this part of the project, how might you choose to
>> refine or improve your design?
  
  Advantage: we did not use too much intr_disable() hence our design avoids interrupt disable as much as we could so that the priority recalculating apeears so much.
  Disadvanage: We implanted new elem_list elem_ in the struct thread. so that there is ambitigy to make error when we try to use the size of struct thread next time. And also we did not make check to make thread_list empty when the process ends. Also for load_avg.
    
  Finally, our fixed-point head file does not care about 64-bit representation system since we only take care of 32-bit system.


<<<<<<< HEAD
Advantages of our design.

We tried as much as we could to implement the scheduler without turning
the interrupt off. This is because turning off the interrupt prevents
the priority from being recalculated, which will lead to wrong scheduler
behavior.

Disadvantages of our design.

We added a new list_elem in struct thread. We are slightly worried about
the size of struct thread. It might be too big and cause some problems
in the future. Also we did not check whether the all_list is empty
before exiting the process. So is for load_avg. Finally, our fixed-point
data structures and algorithms do not care about 64-bit representation
system. We only handle 32-bit systems. If extra time is given, we will
try to refine these drawbacks of our pintos.

=======
  If we had more timer, we would refine those disadvantages.
>>>>>>> bc76d23d
>> C6: The assignment explains arithmetic for fixed-point math in
>> detail, but it leaves it open to you to implement it.  Why did you
>> decide to implement it the way you did?  If you created an
>> abstraction layer for fixed-point math, that is, an abstract data
>> type and/or a set of functions or macros to manipulate fixed-point
>> numbers, why did you do so?  If not, why not?
 First, We made new type 'fixed-point' in order not to make it confusion when we use fixed point operators.
We implemened add, sub, multiply, divide among two fixed points and among fixed point and integer with 17.14 points. Because the only used fixed-points in our code were recent_cpu and load_avg. but those values were so small that 17.14 points had big enough range.
add, add_int, sub, sub_int, mult_int, div_int were as same as ordinary operators. but multiply, divide among two fixed-points were different. They first converted fixex-point to 64 bit in order to avoid overflow.

We think that this implementation, using typedef and static inline
functions, is very simple but not so simplistic. We can distinguish
ordinary integers from our "fixed-point" type easily, and the static
inline-ness makes it really fast. We did not consider about using
macros, since many programmers say that they are evil(However, we used
them to define the q and f values of the fixed-point calculation
algorithm to make the code consistent with others). We might have
defined some kind of struct, may be consisting of two integers, the
integer part and the fraction part, but we thought this approach
was an overkill and will degrade the computation speed.

			   SURVEY QUESTIONS
			   ================

Answering these questions is optional, but it will help us improve the
course in future quarters.  Feel free to tell us anything you
want--these questions are just to spur your thoughts.  You may also
choose to respond anonymously in the course evaluations at the end of
the quarter.

>> In your opinion, was this assignment, or any one of the three problems
>> in it, too easy or too hard?  Did it take too long or too little time?
   
   1,2 were not so difficult. we used so much time at 3.

We think that the assignment is quite challenging but doable. It took a
long time for us to finish, but we believe that most of the delays were
caused by our mistakes.

>> Did you find that working on a particular part of the assignment gave
>> you greater insight into some aspect of OS design?

<<<<<<< HEAD
Reading the kernel code of pintos allowed us to clarify our vague
understanding of context switching that happens in the CPU. The
assignment also allowed us to get a grasp of how scheduler actually
works.
=======
   part 2 made me to understand OS.
>>>>>>> bc76d23d

>> Is there some particular fact or hint we should give students in
>> future quarters to help them solve the problems?  Conversely, did you
>> find any of our guidance to be misleading?

<<<<<<< HEAD
We first misunderstood the definition of priority donation. We thought
that we had to donate the priority to all of the waiters. Suppose
Thread 0 with priority 30 has lock A, and Thread 1 and 2 both of
priority 30 is waiting for lock A. Now Thread 3 of priority 40 comes
and tries to acquire lock A. We originally thought that Thread 3 should
donate its priority to all of Thread 0, 1, and 2, which turned out to
be a totally wrong understanding of the specifications.
=======
   no.
>>>>>>> bc76d23d

>> Do you have any suggestions for the TAs to more effectively assist
>> students, either for future quarters or the remaining projects?
  
   no
>> Any other comments?

<<<<<<< HEAD
We think it would be helpful if there are more test cases. While writing
the DESIGNDOC, we found out some corner cases that our implementation
cannot handle. Regarding the fact that the implementation had passed all
27 tests, we are very sure that the test cases are not enough. Also we
are worried about the possibility that the bugs we were not able to find
in this assignment affecting the future assignments.

>> Any other comments?

We think it will be nicer for students, and really helpful to the TAS,
if we are allowed to write our DESIGNDOCs in WYSIWYG-like editors, such
as Hancom or Microsoft word. We really love vim and think that it is one
of the best editors for programming, but for writing reports? Well...
Readability of non-spacious articles is really poor in vim. We believe
that visual editors have their strength in those areas.
=======
   no
>>>>>>> bc76d23d
<|MERGE_RESOLUTION|>--- conflicted
+++ resolved
@@ -421,7 +421,6 @@
 >> `struct' member, global or static variable, `typedef', or
 >> enumeration.  Identify the purpose of each in 25 words or less.
 
-<<<<<<< HEAD
 all_list is the list of all processes. Threads are added to the list
 during init_thread () and removed during thread_exit ().
 
@@ -448,75 +447,6 @@
     /* Element in all_list of thread.c. */
     struct list_elem elem_all;          /* List element. */
 
-=======
-fixed-point.h:
-/* define fixed-point, and its operators.
-for 32 bit system, sign for 1 bit, 17 bit for num, 14 bit for float. */
-
-typedef int fixed_point;
-
-static inline fixed_point
-fp (int n)
-{
-  return n * FIXED_POINT_F;
-}
-
-static inline int
-fp_floor (fixed_point x)
-{
-  return x / FIXED_POINT_F;
-}
-
-static inline int
-fp_round (fixed_point x)
-{
-  if (x >= 0)
-    return (x + FIXED_POINT_F / 2) / FIXED_POINT_F;
-  else
-    return (x - FIXED_POINT_F / 2) / FIXED_POINT_F;
-}
-
-static inline fixed_point
-fp_add (fixed_point x, fixed_point y)
-{
-  return x + y;
-}
-
-static inline fixed_point
-fp_add_int (fixed_point x, int n)
-{
-  return x + n * FIXED_POINT_F;
-}
-
-static inline fixed_point
-fp_subtract (fixed_point x, fixed_point y)
-{
-  return x - y;
-}
-
-static inline fixed_point
-fp_subtract_int (fixed_point x, int n)
-{
-  return x - n * FIXED_POINT_F;
-}
-
-
-static inline fixed_point
-fp_multiply (fixed_point x, fixed_point y)
-thread.c :
-static struct list thread_list; //list of every threads(status of BLOCKED, RUNNING, RADY)
-static;
-fixed_point load_avg;   //value of load_avg over system.  value is floating point.
-
-
-
-thread.h :
-struct thread {
-  int nice;                     // thread's nice vaue(integer)
-  fixed_point recent_cpu;       // thread's recent_cpu value(floating value)
-  struct elem_list elem_;       // elem_list of thread for element of thread_list
-}
->>>>>>> bc76d23d
 ---- ALGORITHMS ----
 
 >> C2: Suppose threads A, B, and C have nice values 0, 1, and 2.  Each
@@ -542,7 +472,6 @@
 >> in the table uncertain?  If so, what rule did you use to resolve
 >> them?  Does this match the behavior of your scheduler?
    
-<<<<<<< HEAD
 There is an ambiguity in choosing which thread to run when
 thread_yield () is called if multiple threads have the same priority.
 Our decision was to use the FIFO principle for threads with same
@@ -552,16 +481,10 @@
 to use thread_yield () immediately after some thread in BLOCKED state
 is converted to READY state. However, the final test case(mlfqs-block)
 forced us to use thread_yield (), at least after lock_release ().
-=======
-   It is ambiguity in the table for OS to choose which thread to run at the call of thread_yield when priorities of two threads are same. Our decision is to use FIFO for same priorities in ready_list. And it matched with my scheduler.
-   Moreover, when runing thread and reay_thread have same priorities, we choosed to run running thread continuously in order to maintain FIFO.
-  At the first time, We choosed not to use thread_yield immediately when some thread from THREAD_BLOCK is inserted to THREAD_READY. However, final test mlfqs-block forced us to use thread_yield immediately especially just after lock_release is called.
->>>>>>> bc76d23d
 
 >> C4: How is the way you divided the cost of scheduling between code
 >> inside and outside interrupt context likely to affect performance?
 
-<<<<<<< HEAD
 Only when the algorithmic complexity of a function was O(n), we used
 timer interrupt to prevent other threads from calling the same function
 again. Hence, the priority or recent_cpu is not changed, traversing the
@@ -572,25 +495,13 @@
 being able to do much. This will lead to higher recent_cpu and lower
 priority, i.e. totally different priority decisions.
 
-=======
-  When a new function either recalculating priority or recent_cpu has calculate time O(n), We used timerer interrupt in order to avoid new recalculate during calculation. Hence, the priority or recent_cpu was not changed during searching for thread_list. But, We did not use timer interrupt when we implanted priority_yield function inside lock_release. (priority_level compares priority of running thread and front element of ready_list). beca
-use it could make every thread to stop.
-  
->>>>>>> bc76d23d
 ---- RATIONALE ----
 
 >> C5: Briefly critique your design, pointing out advantages and
 >> disadvantages in your design choices.  If you were to have extra
 >> time to work on this part of the project, how might you choose to
 >> refine or improve your design?
-  
-  Advantage: we did not use too much intr_disable() hence our design avoids interrupt disable as much as we could so that the priority recalculating apeears so much.
-  Disadvanage: We implanted new elem_list elem_ in the struct thread. so that there is ambitigy to make error when we try to use the size of struct thread next time. And also we did not make check to make thread_list empty when the process ends. Also for load_avg.
-    
-  Finally, our fixed-point head file does not care about 64-bit representation system since we only take care of 32-bit system.
-
-
-<<<<<<< HEAD
+
 Advantages of our design.
 
 We tried as much as we could to implement the scheduler without turning
@@ -608,18 +519,12 @@
 system. We only handle 32-bit systems. If extra time is given, we will
 try to refine these drawbacks of our pintos.
 
-=======
-  If we had more timer, we would refine those disadvantages.
->>>>>>> bc76d23d
 >> C6: The assignment explains arithmetic for fixed-point math in
 >> detail, but it leaves it open to you to implement it.  Why did you
 >> decide to implement it the way you did?  If you created an
 >> abstraction layer for fixed-point math, that is, an abstract data
 >> type and/or a set of functions or macros to manipulate fixed-point
 >> numbers, why did you do so?  If not, why not?
- First, We made new type 'fixed-point' in order not to make it confusion when we use fixed point operators.
-We implemened add, sub, multiply, divide among two fixed points and among fixed point and integer with 17.14 points. Because the only used fixed-points in our code were recent_cpu and load_avg. but those values were so small that 17.14 points had big enough range.
-add, add_int, sub, sub_int, mult_int, div_int were as same as ordinary operators. but multiply, divide among two fixed-points were different. They first converted fixex-point to 64 bit in order to avoid overflow.
 
 We think that this implementation, using typedef and static inline
 functions, is very simple but not so simplistic. We can distinguish
@@ -653,20 +558,15 @@
 >> Did you find that working on a particular part of the assignment gave
 >> you greater insight into some aspect of OS design?
 
-<<<<<<< HEAD
 Reading the kernel code of pintos allowed us to clarify our vague
 understanding of context switching that happens in the CPU. The
 assignment also allowed us to get a grasp of how scheduler actually
 works.
-=======
-   part 2 made me to understand OS.
->>>>>>> bc76d23d
 
 >> Is there some particular fact or hint we should give students in
 >> future quarters to help them solve the problems?  Conversely, did you
 >> find any of our guidance to be misleading?
 
-<<<<<<< HEAD
 We first misunderstood the definition of priority donation. We thought
 that we had to donate the priority to all of the waiters. Suppose
 Thread 0 with priority 30 has lock A, and Thread 1 and 2 both of
@@ -674,17 +574,10 @@
 and tries to acquire lock A. We originally thought that Thread 3 should
 donate its priority to all of Thread 0, 1, and 2, which turned out to
 be a totally wrong understanding of the specifications.
-=======
-   no.
->>>>>>> bc76d23d
 
 >> Do you have any suggestions for the TAs to more effectively assist
 >> students, either for future quarters or the remaining projects?
-  
-   no
->> Any other comments?
-
-<<<<<<< HEAD
+
 We think it would be helpful if there are more test cases. While writing
 the DESIGNDOC, we found out some corner cases that our implementation
 cannot handle. Regarding the fact that the implementation had passed all
@@ -700,6 +593,3 @@
 of the best editors for programming, but for writing reports? Well...
 Readability of non-spacious articles is really poor in vim. We believe
 that visual editors have their strength in those areas.
-=======
-   no
->>>>>>> bc76d23d
